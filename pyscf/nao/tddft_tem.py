from __future__ import print_function, division
import numpy as np
from scipy.sparse import csr_matrix, coo_matrix
from scipy.linalg import blas
from timeit import default_timer as timer
from pyscf.nao import scf
from pyscf.nao.m_tddft_iter_gpu import tddft_iter_gpu_c
from pyscf.nao.m_chi0_noxv import chi0_mv_gpu, chi0_mv
from pyscf.nao.m_blas_wrapper import spmv_wrapper

import scipy
if int(scipy.__version__[0]) > 0:
    scipy_ver = 1
else:
    scipy_ver = 0

try:
    import numba
    from pyscf.nao.m_iter_div_eigenenergy_numba import div_eigenenergy_numba
    use_numba = True
except:
    use_numba = False


class tddft_tem(scf):

    def __init__(self, **kw):
        """ 
            Iterative TDDFT a la PK, DF, OC JCTC 
            using moving charge as perturbation.
            The unit of the input are in atomic untis !!!

            Input Parameters:
            -----------------
                velec: xyz component of the electron velocity in atomic unit
                beam_offset: xyz components of the beam offset, must be orthogonal
                        to velec in atomic unit
                dr: spatial resolution for the electron trajectory in atomic unit.
                    Warning: This parameter influence the accuracy of the calculations.
                        if it is taken too large the results will be wrong.
                freq: Frequency range (in atomic unit), freq[0] must be 0.0!!

        """
        from pyscf.nao.m_fermi_dirac import fermi_dirac_occupations


        self.tddft_iter_tol = kw['tddft_iter_tol'] if 'tddft_iter_tol' in kw else 1e-2
        self.eps = kw['iter_broadening'] if 'iter_broadening' in kw else 0.00367493
        self.GPU = GPU = kw['GPU'] if 'GPU' in kw else None
        self.xc_code = xc_code = kw['xc_code'] if 'xc_code' in kw else 'LDA,PZ'
        self.nfermi_tol = nfermi_tol = kw['nfermi_tol'] if 'nfermi_tol' in kw else 1e-5
        self.dtype = kw['dtype'] if 'dtype' in kw else np.float32

        self.velec = kw["velec"] if "velec" in kw else np.array([1.0, 0.0, 0.0])
        self.beam_offset = kw["beam_offset"] if "beam_offset" in kw else np.array([0.0, 0.0, 0.0])
        self.dr = kw["dr"] if "dr" in kw else np.array([0.3, 0.3, 0.3])
        self.freq = kw["freq"] if "freq" in kw else np.arange(0.0, 0.367, 1.5*self.eps)

        self.vnorm = np.sqrt(np.dot(self.velec, self.velec))
        self.vdir = self.velec/self.vnorm

        self.spmv = spmv_wrapper
        if self.dtype == np.float32:
          self.dtypeComplex = np.complex64
          self.gemm = blas.sgemm
          if scipy_ver > 0: self.spmv = blas.sspmv
        elif self.dtype == np.float64:
          self.dtypeComplex = np.complex128
          self.gemm = blas.dgemm
          if scipy_ver > 0: self.spmv = blas.dspmv
        else:
          raise ValueError("dtype can be only float32 or float64")
        self.load_kernel = load_kernel = kw['load_kernel'] if 'load_kernel' in kw else False
        
        assert self.tddft_iter_tol>1e-6
        assert type(self.eps)==float
        assert abs(np.dot(self.velec, self.beam_offset)) < 1e-8 # check orthogonality between beam direction
                                                                # and beam offset
        assert self.freq[0] == 0.0

        
        # heavy calculations after checking !!
        scf.__init__(self, **kw)
        self.telec = kw['telec'] if 'telec' in kw else self.telec
        self.fermi_energy = kw['fermi_energy'] if 'fermi_energy' in kw else self.fermi_energy

        self.check_collision(self.atom2coord)
        self.get_time_range()

        pb = self.pb

        # deallocate hsx
        if hasattr(self, 'hsx'): self.hsx.deallocate()
        
        self.rf0_ncalls = 0
        self.l0_ncalls = 0
        self.matvec_ncalls = 0

        self.v_dab = pb.get_dp_vertex_sparse(dtype=self.dtype, sparseformat=coo_matrix).tocsr()
        self.cc_da = pb.get_da2cc_sparse(dtype=self.dtype, sparseformat=coo_matrix).tocsr()

        self.moms0,self.moms1 = pb.comp_moments(dtype=self.dtype)
        self.nprod = self.moms0.size

        if load_kernel:
            self.load_kernel_method(**kw)
        else:
            self.kernel,self.kernel_dim = pb.comp_coulomb_pack(dtype=self.dtype) # Lower Triangular Part of the kernel
            assert self.nprod==self.kernel_dim, "%r %r "%(self.nprod, self.kernel_dim)
            
            if xc_code.upper()!='RPA' :
              self.comp_fxc_pack(kernel=self.kernel, **kw)


        self.calc_external_potential()
        import sys
        sys.exit()

        # probably unnecessary, require probably does a copy
        # problematic for the dtype, must there should be another option 
        #self.x  = np.require(sv.wfsx.x, dtype=self.dtype, requirements='CW')

        self.ksn2e = np.require(np.zeros((1,self.nspin,self.norbs)), dtype=self.dtype, requirements='CW')
        self.ksn2e[0,0,:] = self.mo_energy
        ksn2fd = fermi_dirac_occupations(self.telec, self.ksn2e, self.fermi_energy)
        self.ksn2f = (3-self.nspin)*ksn2fd
        self.nfermi = np.argmax(ksn2fd[0,0,:]<nfermi_tol)
        self.vstart = np.argmax(1.0-ksn2fd[0,0,:]>nfermi_tol)

        self.xocc = self.mo_coeff[0,0,0:self.nfermi,:,0]  # does python creates a copy at this point ?
        self.xvrt = self.mo_coeff[0,0,self.vstart:,:,0]   # does python creates a copy at this point ?

        self.td_GPU = tddft_iter_gpu_c(GPU, self.mo_coeff[0, 0, :, :, 0], self.ksn2f, self.ksn2e, 
                self.norbs, self.nfermi, self.nprod, self.vstart)

    def check_collision(self, atom2coord):
        """
            Check if the electron collide with an atom
        """

        R0 = -100.0*np.max(atom2coord)*self.vdir + self.beam_offset

        for atm in range(atom2coord.shape[0]):
            vec = R0 - atom2coord[atm, :]
            
            # unit vector to compare to vdir
            vec = abs(vec/np.sqrt(np.dot(vec, vec)))

            if np.sqrt(np.dot(vec-self.vdir, vec-self.vdir)) < 1e-6:
                mess = """
                Electron is collinding with atom {0}:
                velec = [{1:.3f}, {2:.3f}, {3:.3f}]
                beam_offset = [{4:.3f}, {5:.3f}, {6:.3f}]
                atom coord = [{7:.3f}, {8:.3f}, {9:.3f}]
                impact parameter = {10:.9f} > 1e-6
<<<<<<< HEAD
                """.format(atm, *self.velec, *self.beam_offset, 
                        *atom2coord[atm, :], np.sqrt(np.dot(vec, self.vdir)))
            
=======
                """.format(atm, self.velec[0], self.velec[1], self.velec[2],
                        self.beam_offset[0], self.beam_offset[1], self.beam_offset[2],
                        atom2coord[atm, 0],  atom2coord[atm, 1],  atom2coord[atm, 2],
                        np.sqrt(np.dot(vec, self.vdir)))

>>>>>>> c4208365
                raise ValueError(mess)

    def get_time_range(self):
        """
            Get the time and symmetric frequency range for the electron passing close
            to the particle. The tim e range is a symmetric array
            around 0.0. At t = 0, the electron is at its closest
            position from the molecule. This array will depend on the
            frequency range and the spatial precision dr.
            To respect the Fourier transform convention, the following
            relationshiip must be fulfill,

            N = 2*pi/(dw*dt)

            with N the number of element of t.
            N must be an odd number in order that t is symmetric
        """

        dt = np.min(self.dr)/self.vnorm
        dw = self.freq[1]-self.freq[0]

        N = int(2*np.pi/(dw*dt))
        if N % 2 == 0:
          N +=1

        wmax = 2.0*np.pi*(N-1)/(N*dt)/2.0

        self.freq_symm = np.arange(-wmax, wmax+dw, dw)

        tmax = (N-1)*dt/2
        self.time = np.arange(-tmax, tmax+dt, dt)


    def calc_external_potential(self):
        """
        Calculate the external potential created by a moving charge
        """
        from pyscf.nao.m_libnao import libnao
        from ctypes import POINTER, c_double, c_int, c_int64, c_float, c_int
        from pyscf.nao.m_ao_matelem import ao_matelem_c

        V_freq = np.zeros((self.nprod, self.freq.size), dtype=np.complex64)

        aome = ao_matelem_c(self.ao_log.rr, self.ao_log.pp)
        nc = self.pb.npairs # sv.natm # ???
        nfmx = 2*self.ao_log.jmx + 1 # ???
        jcut_lmult = nfmx # ???

        for atm, sp in enumerate(self.atom2sp):
            rcut = self.ao_log.sp2rcut[sp]
            print(atm, sp, rcut)
        raise ValueError("Euh!!! check how to get nc, nfmx, jcut_lmult!!!")

    def load_kernel_method(self, kernel_fname, kernel_format="npy", kernel_path_hdf5=None, **kwargs):

        if kernel_format == "npy":
          self.kernel = self.dtype(np.load(kernel_fname))
        elif kernel_format == "txt":
          self.kernel = np.loadtxt(kernel_fname, dtype=self.dtype)
        elif kernel_format == "hdf5":
          import h5py
          if kernel_path_hdf5 is None:
              raise ValueError("kernel_path_hdf5 not set while trying to read kernel from hdf5 file.")
          self.kernel = h5py.File(kernel_fname, "r")[kernel_path_hdf5].value
        else:
          raise ValueError("Wrong format for loading kernel, must be: npy, txt or hdf5, got " + kernel_format)

        if len(self.kernel.shape) > 1:
          raise ValueError("The kernel must be saved in packed format in order to be loaded!")

        assert self.nprod*(self.nprod+1)//2 == self.kernel.size, "wrong size for loaded kernel: %r %r "%(self.nprod*(self.nprod+1)//2, self.kernel.size)
        self.kernel_dim = self.nprod

    def comp_fxc_lil(self, **kw): 
        """Computes the sparse version of the TDDFT interaction kernel"""
        from pyscf.nao.m_vxc_lil import vxc_lil
        return vxc_lil(self, deriv=2, ao_log=self.pb.prod_log, **kw)
  
    def comp_fxc_pack(self, **kw): 
        """Computes the packed version of the TDDFT interaction kernel """
        from pyscf.nao.m_vxc_pack import vxc_pack
        vxc_pack(self, deriv=2, ao_log=self.pb.prod_log, **kw)

    def apply_rf0(self, v, comega=1j*0.0):
        """ 
            This applies the non-interacting response function to a vector (a set of vectors?) 
        """
    
        assert len(v)==len(self.moms0), "%r, %r "%(len(v), len(self.moms0))
        self.rf0_ncalls+=1
        no = self.norbs

        if self.td_GPU.GPU is None:
            return chi0_mv(self, v, comega)
        else:
            return chi0_mv_gpu(self, v, comega) 

    def comp_veff(self, vext, comega=1j*0.0, x0=None):
        """ 
            This computes an effective field (scalar potential) given the external scalar potential
        """
        #from scipy.sparse.linalg import gmres, lgmres as gmres_alias, LinearOperator
        from scipy.sparse.linalg import lgmres, LinearOperator
    
        assert len(vext)==len(self.moms0), "%r, %r "%(len(vext), len(self.moms0))
        self.comega_current = comega
        veff_op = LinearOperator((self.nprod,self.nprod), matvec=self.vext2veff_matvec, dtype=self.dtypeComplex)
        resgm = lgmres(veff_op, np.require(vext, dtype=self.dtypeComplex, 
            requirements='C'), x0=x0, tol=self.tddft_iter_tol)
        return resgm
  
    def vext2veff_matvec(self, v):
        self.matvec_ncalls+=1 
        chi0 = self.apply_rf0(v, self.comega_current)
    
        # For some reason it is very difficult to pass only one dimension
        # of an array to the fortran routines?? matvec[0, :].ctypes.data_as(POINTER(c_float))
        # is not working!!!

        # real part
        chi0_reim = np.require(chi0.real, dtype=self.dtype, requirements=["A", "O"])
        matvec_real = self.spmv(self.nprod, 1.0, self.kernel, chi0_reim, lower=1)
    
        # imaginary part
        chi0_reim = np.require(chi0.imag, dtype=self.dtype, requirements=["A", "O"])
        matvec_imag = self.spmv(self.nprod, 1.0, self.kernel, chi0_reim, lower=1)

        return v - (matvec_real + 1.0j*matvec_imag)

    def comp_polariz_xx(self, comegas, x0=False):
        """ 
        Compute interacting polarizability

        Inputs:
        -------
            comegas (complex 1D array): frequency range (in Hartree) for which the polarizability is computed.
                                     The imaginary part control the width of the signal.
                                     For example, 
                                     td = tddft_iter_c(...)
                                     comegas = np.arange(0.0, 10.05, 0.05) + 1j*td.eps
            x0 (boolean, optional): determine if a starting guess array should be use to
                                    guess the solution. if True, it will use the non-interacting 
                                    polarizability as guess.
        Output:
        -------
            polariz (complex 1D array): computed polarizability
            self.dn (complex 2D array): computed density change in prod basis
        
        """
        polariz = np.zeros_like(comegas, dtype=np.complex64)
        self.dn = np.zeros((comegas.shape[0], self.nprod), dtype=np.complex64)
    
        for iw,comega in enumerate(comegas):
            if x0 == True:
                veff,info = self.comp_veff(self.moms1[:,0], comega, x0=self.dn0[iw, :])
            else:
                veff,info = self.comp_veff(self.moms1[:,0], comega, x0=None)

            self.dn[iw, :] = self.apply_rf0(veff, comega)
            polariz[iw] = np.dot(self.moms1[:,0], self.dn[iw, :])

        if self.td_GPU.GPU is not None:
            self.td_GPU.clean_gpu()

        return polariz

    def comp_nonin(self, comegas):
        """ 
        Compute non-interacting polarizability

        Inputs:
        -------
            comegas (complex 1D array): frequency range (in Hartree) for which the polarizability is computed.
                                     The imaginary part control the width of the signal.
                                     For example, 
                                     td = tddft_iter_c(...)
                                     comegas = np.arange(0.0, 10.05, 0.05) + 1j*td.eps
        Output:
        -------
            pxx (complex 1D array): computed non-interacting polarizability
            self.dn0 (complex 2D array): computed non-interacting density change in prod basis
        
        """

        vext = np.transpose(self.moms1)
        pxx = np.zeros(comegas.shape, dtype=np.complex64)
        self.dn0 = np.zeros((comegas.shape[0], self.nprod), dtype=np.complex64)

        for iw, comega in enumerate(comegas):
            self.dn0[iw, :] = self.apply_rf0(vext[0, :], comega) 
            pxx[iw] = np.dot(self.dn0[iw, :], vext[0,:])
        return pxx<|MERGE_RESOLUTION|>--- conflicted
+++ resolved
@@ -153,17 +153,8 @@
                 beam_offset = [{4:.3f}, {5:.3f}, {6:.3f}]
                 atom coord = [{7:.3f}, {8:.3f}, {9:.3f}]
                 impact parameter = {10:.9f} > 1e-6
-<<<<<<< HEAD
                 """.format(atm, *self.velec, *self.beam_offset, 
                         *atom2coord[atm, :], np.sqrt(np.dot(vec, self.vdir)))
-            
-=======
-                """.format(atm, self.velec[0], self.velec[1], self.velec[2],
-                        self.beam_offset[0], self.beam_offset[1], self.beam_offset[2],
-                        atom2coord[atm, 0],  atom2coord[atm, 1],  atom2coord[atm, 2],
-                        np.sqrt(np.dot(vec, self.vdir)))
-
->>>>>>> c4208365
                 raise ValueError(mess)
 
     def get_time_range(self):
