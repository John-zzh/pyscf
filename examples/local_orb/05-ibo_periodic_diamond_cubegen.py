--- conflicted
+++ resolved
@@ -49,13 +49,8 @@
 Generates IBO files as VASP Chgcars
 '''
 for i in range(ibo.shape[1]):
-<<<<<<< HEAD
-    tools.cubegen.orbital(cell, 'diamond_ibo'+str(i+1)+'.vasp', ibo[:,i])
-    print("wrote cube "+str(i+1))
-=======
     chgcar.orbital(cell, 'diamond_ibo{:02d}.chgcar'.format(i+1), ibo[:,i])
     print("wrote cube {:02d}".format(i+1))
->>>>>>> 0165ad53
 
 '''
 Makes Population Analysis with IAOs
